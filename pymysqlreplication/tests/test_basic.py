--- conflicted
+++ resolved
@@ -230,11 +230,7 @@
 
         event = self.stream.fetchone()
         if self.isMySQL56AndMore():
-<<<<<<< HEAD
-            self.assertEqual(event.event_type, UPDATE_ROWS_EVENT)
-=======
            self.assertEqual(event.event_type, UPDATE_ROWS_EVENT_V2)
->>>>>>> e475a188
         else:
             self.assertEqual(event.event_type, UPDATE_ROWS_EVENT_V1)
         self.assertIsInstance(event, UpdateRowsEvent)
